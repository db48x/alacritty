--- conflicted
+++ resolved
@@ -687,7 +687,6 @@
         }
     }
 
-<<<<<<< HEAD
     /// Run the required actions to apply changes for the graphics in the grid.
     #[inline]
     pub fn graphics_run_updates(&mut self, update_queues: UpdateQueues, size_info: &SizeInfo) {
@@ -701,10 +700,7 @@
         self.active_tex = 0;
     }
 
-    pub fn with_api<F, T>(&mut self, config: &UIConfig, props: &SizeInfo, func: F) -> T
-=======
     pub fn with_api<F, T>(&mut self, config: &UiConfig, props: &SizeInfo, func: F) -> T
->>>>>>> d5dd009a
     where
         F: FnOnce(RenderApi<'_>) -> T,
     {
