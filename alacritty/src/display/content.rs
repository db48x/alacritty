--- conflicted
+++ resolved
@@ -185,12 +185,8 @@
 pub struct RenderableCell {
     pub character: char,
     pub zerowidth: Option<Vec<char>>,
-<<<<<<< HEAD
     pub graphic: Option<GraphicCell>,
-    pub point: Point,
-=======
     pub point: Point<usize>,
->>>>>>> 58cae8f2
     pub fg: Rgb,
     pub bg: Rgb,
     pub bg_alpha: f32,
@@ -252,12 +248,8 @@
 
         RenderableCell {
             zerowidth: cell.zerowidth().map(|zerowidth| zerowidth.to_vec()),
-<<<<<<< HEAD
             graphic: cell.graphic().cloned(),
-            point: cell.point,
-=======
             flags: cell.flags,
->>>>>>> 58cae8f2
             fg: fg_rgb,
             bg: bg_rgb,
             character,
